--- conflicted
+++ resolved
@@ -5,24 +5,10 @@
 /*
  * Pipeline input parameters
  */
-
-<<<<<<< HEAD
-=======
-// set to true to not parallelize any processes
-params.sequential = false
-
-// threads used by wgd paralog runs
-// (will be overriden by job configuration if run on a cluster)
-params.nThreadsParalogs = 1
-  
-// threads used by wgd ortholog runs
-// (will be overriden by job configuration if run on a cluster)
-params.nThreadsOrthologs = 1
 
 // Parameter to automatically delete or not leftover folders at the end of the pipeline
 params.preserve = false
 
->>>>>>> fbcc46a9
 // giving the configuration file through the "input" process section
 configfile = file(params.config)
 
