--- conflicted
+++ resolved
@@ -51,13 +51,8 @@
 
     # Get correction results TSV file
     # If correction_table is (still) missing, it will be equal to empty string (""), but the script will not exit
-<<<<<<< HEAD
     default_path_correction_table_file = os.path.join(output_folder, f"{_ADJUSTMENT_TABLE.format(species)}")
-    correction_table_file = fcCheck.get_argument_path(correction_table_file, default_path_correction_table_file, "Correction table file")
-=======
-    default_path_correction_table_file = os.path.join("rate_adjustment", f"{species}", f"{_ADJUSTMENT_TABLE.format(species)}")
     correction_table_file = fcCheck.get_argument_path(correction_table_file, default_path_correction_table_file, "Rate-adjustment table file")
->>>>>>> b9c4d599
     if correction_table_file == "": # it means that the correction_table is not present or available yet
         logging.warning("Rate-adjustment data are not available yet, only paralog distribution will be plotted.")
         correction_table_available = False
