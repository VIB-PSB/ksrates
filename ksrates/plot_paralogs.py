--- conflicted
+++ resolved
@@ -128,13 +128,8 @@
         fcPlot.plot_divergences(correction_table, peak_stats, consensus_peak_for_multiple_outgroups, ax_uncorr, ax_corr, color_list, plot_correction_arrows)
 
     logging.info("")
-<<<<<<< HEAD
-    logging.info(f"Saving PDF figures of mixed plots [mixed_{species}_corrected.pdf, mixed_{species}_uncorrected.pdf]")
+    logging.info(f"Saving PDF figures of mixed plots [{fcPlot._MIXED_ADJUSTED_PLOT_FILENAME.format(species)}, {fcPlot._MIXED_UNADJUSTED_PLOT_FILENAME.format(species)}]")
     fcPlot.save_mixed_plot(fig_corr, fig_uncorr, ax_corr, ax_uncorr, species, correction_table_available, paranome=paranome_analysis,
-=======
-    logging.info(f"Saving PDF figures of mixed plots [{fcPlot._MIXED_ADJUSTED_PLOT_FILENAME.format(species)}, {fcPlot._MIXED_UNADJUSTED_PLOT_FILENAME.format(species)}]")
-    fcPlot.save_mixed_plot(fig_corr, fig_uncorr, ax_corr, ax_uncorr, species, paranome=paranome_analysis,
->>>>>>> a401f78b
                         colinearity=colinearity_analysis)
 
     logging.info("")
