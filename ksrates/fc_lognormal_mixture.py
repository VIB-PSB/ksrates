--- conflicted
+++ resolved
@@ -326,7 +326,6 @@
 
     legend_size = fcPlot.define_legend_size(axis)
     chart_box = axis.get_position()
-<<<<<<< HEAD
 
     if correction_table_available:
         axis.set_position([chart_box.x0, chart_box.y0, chart_box.width*0.65, chart_box.height])
@@ -335,14 +334,8 @@
         lgd = axis.legend(handlelength=1.5, mode="expand", loc="upper left", bbox_to_anchor=(0.54, 0.0, 0.75, 1))
         axis.set_position([chart_box.x0, chart_box.y0, chart_box.width*0.9, chart_box.height])
 
-    fig.savefig(os.path.join("correction_analysis", f"{species}", f"mixed_{species}_lmm_{datatype}.pdf"),
+    fig.savefig(os.path.join("rate_adjustment", f"{species}", f"mixed_{species}_lmm_{datatype}.pdf"),
                      bbox_extra_artists=(axis, lgd, fig._suptitle), bbox_inches="tight", transparent=True, format="pdf")
-=======
-    axis.set_position([chart_box.x0, chart_box.y0, chart_box.width*0.65, chart_box.height])
-    lgd = create_legend_mixture_model(axis, legend_size, num_mixture_model_lines, datatype)
-    fig.savefig(os.path.join("rate_adjustment", f"{species}", f"mixed_{species}_lmm_{datatype}.pdf"),
-                     bbox_extra_artists=(lgd, fig._suptitle), bbox_inches="tight", transparent=True, format="pdf")
->>>>>>> a401f78b
 
 
 def make_parameter_table_file(parameter_table, species, datatype):
