--- conflicted
+++ resolved
@@ -1062,7 +1062,6 @@
 
   legend_size = fcPlot.define_legend_size(ax_best_model)
   chart_box = ax_best_model.get_position()
-<<<<<<< HEAD
 
   if correction_table_available:
     ax_best_model.set_position([chart_box.x0, chart_box.y0, chart_box.width*0.65, chart_box.height])
@@ -1071,14 +1070,8 @@
     lgd = ax_best_model.legend(handlelength=1.5, mode="expand", loc="upper left", bbox_to_anchor=(0.53, 0.0, 0.75, 1))
     ax_best_model.set_position([chart_box.x0, chart_box.y0, chart_box.width*0.9, chart_box.height])
   
-  fig_best_model.savefig(os.path.join("correction_analysis", f"{species}", f"mixed_{species}_elmm.pdf"),
+  fig_best_model.savefig(os.path.join("rate_adjustment", f"{species}", f"mixed_{species}_elmm.pdf"),
                     bbox_extra_artists=(ax_best_model, lgd, fig_best_model._suptitle), bbox_inches="tight", transparent=True, format="pdf")
-=======
-  ax_best_model.set_position([chart_box.x0, chart_box.y0, chart_box.width*0.65, chart_box.height])
-  lgd = create_legend_mixture_model(ax_best_model, legend_size, len(init_means)+2) # number of plotted lines is: exp + lognormals + total PDF
-  fig_best_model.savefig(os.path.join("rate_adjustment", f"{species}", f"mixed_{species}_elmm.pdf"),
-                    bbox_extra_artists=(lgd, fig_best_model._suptitle), bbox_inches="tight", transparent=True, format="pdf")
->>>>>>> a401f78b
 
   # # TEMPORARY FOR A FIGURE PLOT WITH DENSITY FOR COMPARISON AFTER SCALING
   # fig, ax = generate_best_model_figure("elaeis", "Elaeis guineensis", 3, None, True, True)
